--- conflicted
+++ resolved
@@ -1,35 +1,28 @@
 ReferenceIngestGuide:
   name:  # (optional, range = string)
 
-<<<<<<< HEAD
-# Information about upstream sources of data that are used by an ingested source to derive the knowledge that we ingest.
-# This slot is OPTIONAL and can be OMITTED for a typical ingest task for an external knowledge source.
-# It is only relevant for RIGs of "data-derived" KPs like ICEES, COHD, various Multiomics KPs, etc.
-  supporting_data_sources: # (optional, multivalued, range = SupportingDataSourceInformation)
-=======
 # Information about upstream sources of data that are used by an ingested source, to derive the knowledge that we ingest.
 # This slot is OPTIONAL, and can be OMITTED for typical ingest of an external knowledge source. 
 # It is only relevant ing RIGs for "data-derived" KPs like ICEES, COHD, various Multiomics KPs, etc.
   supporting_data_source_info: # (optional, multivalued, range = SupportingDataSourceInformation)
->>>>>>> 9ec60f61
     - infores_id: # (required, range = UriOrCurie)
       name: # (optional, range = string)
       description: # (optional, range = string)
-      terms_of_use: # (required, range = string) # Can be a url, and/or your own notes / description
+      terms_of_use: # (required, range = string)  Can be a url, and/or your own notes / description
       relevant_files:  # (required, multivalued, range = RelevantFiles) List source files with content we aim to ingest.
         - file_name:  # (required, range = string)
           location:  # (required, range = UriOrCurie)
           description:  # (optional, range = string)
         
-# Information about the Source of the ingested data
+# Information about the Source of the ingest
   source_info:  # (required, range = SourceInformation)
     infores_id:  # (required, range = UriOrCurie)
     name: # (optional, range = string)    
     description:  # (optional, range = string)
     citations:  # (optional, multivalued, range = string)
       -
-    terms_of_use:  # (required, range = string) # Can be a url, and/or your own notes / description
-    data_access_locations:  # (optional, multivalued, range = string) # Each value should include the url, and an optional description of what is provided at that location.
+    terms_of_use:  # (required, range = string)  Can be a url, and/or your own notes / description
+    data_access_locations:  # (optional, multivalued, range = string)  Each value should include a url, and optionally description of what is provided at that location. 
       -
     data_provision_mechanisms:  # (optional, multivalued, range = ProvisionMechanismEnum: file_download | api_endpoint | database_dump | other)
       -
@@ -80,12 +73,8 @@
           -
         qualifiers: # (optional, multivalued, range = Qualifier)
           - property:  # (required, range = UriOrCurie)
-<<<<<<< HEAD
-            value_range: # (optional, range = UriOrCurie) # Choose one (or more) of the 'value' slots to describe the type of value held by the qualifier
-=======
           # Choose one (or more) of the 'value' slots to describe the type of value hold by the qualifier
             value_range: # (optional, multivalued, range = UriOrCurie) 
->>>>>>> 9ec60f61
             value_constant: # (optional, range = string)
             value_id_prefixes: # (optional, multivalued, range = string)
             value_description:  # (optional, range = string)
@@ -113,9 +102,9 @@
     additional_notes:  # (optional, range = string)
 
 
-# Information about how the ingest task was specified and performed
+# Information about the how the ingest was specified and performed
   provenance_info:  # (optional, range = ProvenanceInformation)
     contributions:  # (optional, multivalued, range = string)
       -
-    artifacts:  # (optional, multivalued, range = UriOrCurie)
+    artifacts:  # (optional, multivalued, range = string)
       -